--- conflicted
+++ resolved
@@ -31,20 +31,13 @@
 
 import sys as _sys
 
-<<<<<<< HEAD
-from PyEMD import EMD as _EMD
-=======
 #from PyEMD import EMD as _EMD
->>>>>>> f72d4d22
 from scipy import signal as _signal
 import numpy as _np
 import pandas as _pd
 
-<<<<<<< HEAD
-=======
 import lib.data_manager as dmgr
 
->>>>>>> f72d4d22
 
 def _sign_wo_zero(value):
     if _np.sign(value) == 0:
@@ -99,16 +92,6 @@
                 reflev_part = trend_diff + reference
                 reflev_part[reflev_part < 0] = 0  # Impossible neg values.
 
-<<<<<<< HEAD
-        elif detrend == 'emd':
-            data_subts_detrended = data_subts.copy()
-            emd = _EMD()
-
-            data_subts_detrended[data_subts_detrended.notnull()] = emd(
-                data_subts[data_subts.notnull()].values
-                )
-
-=======
 #        elif detrend == 'emd':
 #            data_subts_detrended = data_subts.copy()
 #            emd = _EMD()
@@ -116,7 +99,6 @@
 #            data_subts_detrended[data_subts_detrended.notnull()] = emd(
 #                data_subts[data_subts.notnull()].values
 #                )
->>>>>>> f72d4d22
 
         elif detrend is False:
             if ref_level == 'mean':
@@ -239,20 +221,12 @@
 
             runs_pooled = {}
             counter = 1
-<<<<<<< HEAD
-
-            for num_ma, run_ma in runs_ma.items():
-                candidates_to_pool = []
-
-                for num, run in runs.items():
-=======
             counter2 = 0
 
             for num_ma, run_ma in runs_ma.iteritems():
                 candidates_to_pool = []
 
                 for num, run in runs.iteritems():
->>>>>>> f72d4d22
                     if run.index[0] <= run_ma.index[-1]:
                         for date in run_ma.index:
                             if date in run.index:
@@ -284,8 +258,6 @@
                             )
 
                         counter += 1
-<<<<<<< HEAD
-=======
 
                 counter2 += 1
                 dmgr.progress_message(
@@ -294,7 +266,6 @@
                     message="- Pooling runs",
                     units='runs'
                     )
->>>>>>> f72d4d22
 
     elif pooling_method == 'sp':
         # Sequent peak algorithm method.
@@ -313,11 +284,7 @@
         onsets_output = _pd.Series(
             data={
                 num: run.index[0]
-<<<<<<< HEAD
-                for num, run in runs_pooled.items()
-=======
-                for num, run in runs_pooled.iteritems()
->>>>>>> f72d4d22
+                for num, run in runs_pooled.iteritems()
                 },
             name='onset_date'
             )
@@ -325,11 +292,7 @@
         ends_output = _pd.Series(
             data={
                 num: run.index[-1]
-<<<<<<< HEAD
-                for num, run in runs_pooled.items()
-=======
-                for num, run in runs_pooled.iteritems()
->>>>>>> f72d4d22
+                for num, run in runs_pooled.iteritems()
                 },
             name='end_date'
             )
@@ -338,11 +301,7 @@
         runs_output = _pd.Series(
             data={
                 num: run
-<<<<<<< HEAD
-                for num, run in runs_pooled.items()
-=======
-                for num, run in runs_pooled.iteritems()
->>>>>>> f72d4d22
+                for num, run in runs_pooled.iteritems()
                 if run.sum() < 0
                 },
             name='anomaly'
@@ -351,11 +310,7 @@
         onsets_output = _pd.Series(
             data={
                 num: run.index[0]
-<<<<<<< HEAD
-                for num, run in runs_pooled.items()
-=======
-                for num, run in runs_pooled.iteritems()
->>>>>>> f72d4d22
+                for num, run in runs_pooled.iteritems()
                 if run.sum() < 0
                 },
             name='onset_date'
@@ -364,11 +319,7 @@
         ends_output = _pd.Series(
             data={
                 num: run.index[-1]
-<<<<<<< HEAD
-                for num, run in runs_pooled.items()
-=======
-                for num, run in runs_pooled.iteritems()
->>>>>>> f72d4d22
+                for num, run in runs_pooled.iteritems()
                 if run.sum() < 0
                 },
             name='end_date'

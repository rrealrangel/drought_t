--- conflicted
+++ resolved
@@ -23,73 +23,6 @@
         Papers 23, (23), 25–25. https://doi.org/10.1016/0022-
         1694(69)90110-3
 """
-<<<<<<< HEAD
-
-import numpy as np
-
-import lib.data_manager as dmgr
-import lib.threshold_level_method as tlm
-
-config = dmgr.Configurations('config.toml')
-
-# Retrieve variables data.
-# TODO: Make a unique function for any variable.
-prec_raw = dmgr.grid_time_series(
-    input_dir=config.gral['var1_dir'],
-    basin_vmap=config.gral['basin_vmap'],
-    resolution=config.grid['res'],
-    nodata=config.grid['nodata'],
-    missthresh=config.grid['missthresh'],
-    variable='prec',
-    flowstate='flow'
-    )
-sflo_raw = dmgr.sflo_time_series(
-    input_dir=config.gral['var2_dir'],
-    basin_vmap=config.gral['basin_vmap'],
-    resolution=config.grid['res'],
-    nodata=config.grid['nodata']
-    )
-tmax_raw = dmgr.grid_time_series(
-    input_dir=config.gral['var3_dir'],
-    basin_vmap=config.gral['basin_vmap'],
-    resolution=config.grid['res'],
-    nodata=config.grid['nodata'],
-    missthresh=config.grid['missthresh'],
-    variable='tmax',
-    flowstate='state'
-    )
-
-# Trim datasets to set a common time period.
-first = max([sflo_raw.index.min(), prec_raw.index.min(), tmax_raw.index.min()])
-last = min([sflo_raw.index.max(), prec_raw.index.max(), tmax_raw.index.max()])
-prec_raw = prec_raw[(prec_raw.index >= first) & (prec_raw.index <= last)]
-sflo_raw = sflo_raw[(sflo_raw.index >= first) & (sflo_raw.index <= last)]
-tmax_raw = tmax_raw[(tmax_raw.index >= first) & (tmax_raw.index <= last)]
-sflo_raw[prec_raw.isnull().values] = np.nan
-prec_raw[sflo_raw.isnull().values] = np.nan
-
-# TODO: Put the following 'if' into the DroughtIndicator class.   #nextversion
-if config.drought['pooling_method'] == 'ma':
-    prec = dmgr.scale_data(
-        input_data=prec_raw,
-        scale=config.drought['agg_scale']
-        )
-    sflo = dmgr.scale_data(
-        input_data=sflo_raw,
-        scale=config.drought['agg_scale']
-        )
-
-prec = tlm.DroughtIndicator(
-    indicator=prec,
-    pooling_method=config.drought['pooling_method'],
-    threshold=config.drought['threshold']
-    )
-sflo = tlm.DroughtIndicator(
-    indicator=sflo,
-    pooling_method=config.drought['pooling_method'],
-    threshold=config.drought['threshold']
-    )
-=======
 import os
 
 import lib.data_manager as dmgr
@@ -287,5 +220,4 @@
             output_file=output_file,
             series1_ref=series1_ref,
             series2_ref=series2_ref
-            )
->>>>>>> f72d4d22
+            )